--- conflicted
+++ resolved
@@ -67,8 +67,6 @@
 
 
 
-<<<<<<< HEAD
-=======
 def add_foothold_on_ground_cost(tmls: TAMOLSState):
     """Cost to keep footholds on ground"""
     print("Adding foothold cost...")
@@ -113,6 +111,3 @@
                 total_cost += cost
 
     tmls.prog.AddCost(total_cost)
-
-    
->>>>>>> b66257dd
