--- conflicted
+++ resolved
@@ -28,15 +28,9 @@
             vel = evaluate_spline_velocity(tmls, a_k, tau)[0:3]
 
             for dim in range(3):
-<<<<<<< HEAD
                 weight = 2 * T_k / tmls.tau_sampling_rate
-                total_cost += weight*(vel[dim] - tmls.ref_vel[dim])**2
-    
-=======
-                weight = 0.3
                 total_cost += weight * (vel[dim] - tmls.ref_vel[dim])**2
 
->>>>>>> 0f225ed0
     tmls.prog.AddQuadraticCost(total_cost)
    
 def add_foot_collision_cost(tmls: TAMOLSState):
