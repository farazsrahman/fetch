from dataclasses import dataclass, field
import numpy as np
from pydrake.all import (
    MathematicalProgram,
)
from pydrake.solvers import MathematicalProgramResult
from typing import List, Dict, Union

@dataclass
class TAMOLSState:
    # Time and horizon parameters
    dt: float = 0.01
    horizon_steps: int = 100

    # Height map data
    h: np.ndarray = None
    h_s1: np.ndarray = None
    h_s2: np.ndarray = None

    # Robot configuration
    num_legs: int = 4
    spline_order: int = 5
    base_dims: int = 6

    # Physical parameters
    mass: float = 1.0
    mu: float = 0.7
    inertia: np.ndarray = field(default_factory=lambda: np.diag([0.07, 0.26, 0.242]))

    # Leg configuration
    hip_offsets: np.ndarray = field(default_factory=lambda: np.array([
        [0.2, 0.15, 0],
        [0.2, -0.15, 0],
        [-0.2, 0.15, 0],
        [-0.2, -0.15, 0],
    ]))
    l_min: float = 0.08
<<<<<<< HEAD
    l_max: float = 0.6
=======
    l_max: float = 0.25
    h_des: float = 0.15
>>>>>>> b66257dd

    # Current state
    p_meas: np.ndarray = None
    base_pose: np.ndarray = None
    base_vel: np.ndarray = None

    # Optimization hyper-parameters TODO
    tau_sampling_rate: int = 6
    weights: Dict[str, float] = field(default_factory=lambda: {
        'robustness_margin': 1.0,
        'footholds_on_ground': 1.0,
        'leg_collision_avoidance': 1.0,
        'nominal_kinematics': 1.0,
        'base_alignment': 1.0,
        'edge_avoidance': 1.0,
        'previous_solution_tracking': 1.0,
        'reference_trajectory_tracking': 1.0,
        'smoothness': 1.0,
    })

    # Optimization variables
    prog: MathematicalProgram = None
    spline_coeffs: List[np.ndarray] = None
    p: np.ndarray = None
    epsilon: np.ndarray = None
    
    # Optimization results
    result: MathematicalProgramResult = None
    optimal_footsteps: np.ndarray = None
    optimal_spline_coeffs: List[np.ndarray] = None

    # Desired configuration
    nominal_height: float = 0.4
    foot_radius: float = 0.02
    min_foot_distance: float = 1
    desired_height: float = 0.4

    ref_vel: np.ndarray = None
    ref_angular_momentum: np.ndarray = None
    gait_pattern: Dict[str, List[Union[float, List[int]]]] = None
    num_phases: int = None # setup by setup_variables
    
    # Internal variables
    phase_durations: List[float] = None
    
def setup_variables(tmls: TAMOLSState):
    """Setup optimization variables based on gait phases"""

    tmls.prog = MathematicalProgram()
    
    phase_times = tmls.gait_pattern['phase_timing']
    tmls.num_phases = len(phase_times) - 1  # Number of intervals between timestamps
    tmls.phase_durations = [ phase_times[i+1] - phase_times[i] for i in range(tmls.num_phases) ]

    # Spline coefficients (26-27)
    tmls.spline_coeffs = []
    for i in range(tmls.num_phases):
        coeffs = tmls.prog.NewContinuousVariables(
            tmls.base_dims, 
            tmls.spline_order, 
            f'a_{i}'
        )
        tmls.spline_coeffs.append(coeffs)

    
    # Foothold plan (27)
    tmls.p = tmls.prog.NewContinuousVariables(
        tmls.num_legs, 3, 
        'p'
    )
    
    # Stability constraints slack variables (27)
    tmls.epsilon = tmls.prog.NewContinuousVariables(
        tmls.num_phases, 
        'epsilon'
    )
<|MERGE_RESOLUTION|>--- conflicted
+++ resolved
@@ -35,12 +35,8 @@
         [-0.2, -0.15, 0],
     ]))
     l_min: float = 0.08
-<<<<<<< HEAD
     l_max: float = 0.6
-=======
-    l_max: float = 0.25
     h_des: float = 0.15
->>>>>>> b66257dd
 
     # Current state
     p_meas: np.ndarray = None
